#include <fcntl.h>
#include <google/protobuf/io/coded_stream.h>
#include <google/protobuf/io/zero_copy_stream_impl.h>
#include <google/protobuf/text_format.h>
#include <opencv2/core/core.hpp>
#include <opencv2/highgui/highgui.hpp>
#include <opencv2/imgproc/imgproc.hpp>
#include <fstream>  // NOLINT(readability/streams)
<<<<<<< HEAD
#include <string>
#include <vector>
#include <turbojpeg.h>

#include "caffe/blob.hpp"
#include "caffe/common.hpp"
#include "caffe/proto/caffe.pb.h"
=======
#include <turbojpeg.h>

#include "caffe/blob.hpp"
>>>>>>> 1d61e1af
#include "caffe/util/io.hpp"

const int kProtoReadBytesLimit = INT_MAX;  // Max size of 2 GB minus 1 byte.

namespace caffe {

using google::protobuf::io::FileInputStream;
using google::protobuf::io::FileOutputStream;
using google::protobuf::io::ZeroCopyInputStream;
using google::protobuf::io::CodedInputStream;
using google::protobuf::io::ZeroCopyOutputStream;
using google::protobuf::io::CodedOutputStream;
using google::protobuf::Message;

bool ReadProtoFromTextFile(const char* filename, Message* proto) {
  int fd = open(filename, O_RDONLY);
  CHECK_NE(fd, -1) << "File not found: " << filename;
  FileInputStream* input = new FileInputStream(fd);
  bool success = google::protobuf::TextFormat::Parse(input, proto);
  delete input;
  close(fd);
  return success;
}

void WriteProtoToTextFile(const Message& proto, const char* filename) {
  int fd = open(filename, O_WRONLY | O_CREAT | O_TRUNC, 0644);
  FileOutputStream* output = new FileOutputStream(fd);
  CHECK(google::protobuf::TextFormat::Print(proto, output));
  delete output;
  close(fd);
}

bool ReadProtoFromBinaryFile(const char* filename, Message* proto) {
  int fd = open(filename, O_RDONLY);
  CHECK_NE(fd, -1) << "File not found: " << filename;
  ZeroCopyInputStream* raw_input = new FileInputStream(fd);
  CodedInputStream* coded_input = new CodedInputStream(raw_input);
  coded_input->SetTotalBytesLimit(kProtoReadBytesLimit, 536870912);

  bool success = proto->ParseFromCodedStream(coded_input);

  delete coded_input;
  delete raw_input;
  close(fd);
  return success;
}

void WriteProtoToBinaryFile(const Message& proto, const char* filename) {
  fstream output(filename, ios::out | ios::trunc | ios::binary);
  CHECK(proto.SerializeToOstream(&output)) << "Possible reasons: no disk space, "
      "no write permissions, the destination folder doesn't exist";
}


bool ReadFileToDatum(const string& filename, const int label,
    Datum* datum) {
  std::streampos size;

  fstream file(filename.c_str(), ios::in|ios::binary|ios::ate);
  if (file.is_open()) {
    size = file.tellg();
    std::string buffer(size, ' ');
    file.seekg(0, ios::beg);
    file.read(&buffer[0], size);
    file.close();
    datum->set_data(buffer);
    datum->set_label(label);
    datum->set_encoded(true);
    return true;
  } else {
    return false;
  }
}

/**
<<<<<<< HEAD
 * Decode Datum with JPEG to buffer
 * @param datum
 * @param color_mode -1 enforce gray, 0 deduce from datum, +1 enforce color
 * @param out
 */
vector<int> DecodeJPEGToBuffer(const Datum& datum, int color_mode,
    std::vector<unsigned char>& out) {
  CHECK(datum.encoded()) << "Datum not encoded";
  const std::string& jpg = datum.data();
  CHECK(jpg[0] == 255 && jpg[1] == 216) << "Datum encoded not as JPEG, USE_OPENCV is required";
  auto* jpg_data = reinterpret_cast<unsigned char*>(const_cast<char*>(jpg.data()));
  size_t jpg_size = jpg.size();
  int width, height, subsamp;

  tjhandle jpeg_decoder = tjInitDecompress();
  tjDecompressHeader2(jpeg_decoder, jpg_data, jpg_size, &width, &height, &subsamp);

  const int ch = color_mode < 0 ? 1 : (color_mode > 0 ? 3 : datum.channels());
  out.resize(ch * height * width);
  CHECK_EQ(0, tjDecompress2(jpeg_decoder, jpg_data, jpg_size,
      &out.front(), width, 0, height, ch == 3 ? TJPF_RGB :TJPF_GRAY,
      TJFLAG_FASTDCT | TJFLAG_NOREALLOC)) << tjGetErrorStr();
  tjDestroy(jpeg_decoder);
  return vector<int>{1, ch, height, width};
}

#ifdef USE_OPENCV

/**
=======
>>>>>>> 1d61e1af
 * Decode Datum to cv::Mat
 * @param datum
 * @param color_mode -1 enforce gray, 0 deduce from datum, +1 enforce color
 * @param out
 */
vector<int> DecodeDatumToCVMat(const Datum& datum, int color_mode, cv::Mat& cv_img,
    bool shape_only, bool accurate_jpeg) {
  CHECK(datum.encoded()) << "Datum not encoded";
  const std::string& content = datum.data();
  const size_t content_size = content.size();
  int ch = 0;

  if (content_size > 1
      && static_cast<unsigned char>(content[0]) == 255
      && static_cast<unsigned char>(content[1]) == 216) {  // probably jpeg
    int width, height, subsamp;
    auto *content_data = reinterpret_cast<unsigned char*>(const_cast<char*>(content.data()));

    tjhandle jpeg_decoder = tjInitDecompress();
    tjDecompressHeader2(jpeg_decoder, content_data, content_size, &width, &height, &subsamp);

    ch = color_mode < 0 ? 1 : (color_mode > 0 ? 3 : (subsamp == TJSAMP_GRAY ? 1 : 3));
    if (shape_only) {
      return vector<int>{1, ch, height, width};
    }
    cv_img.create(height, width, ch == 3 ? CV_8UC3 : CV_8UC1);

    CHECK_EQ(0, tjDecompress2(jpeg_decoder, content_data, content_size,
        cv_img.ptr<unsigned char>(), width, 0, height, ch == 3 ? TJPF_BGR : TJPF_GRAY,
        accurate_jpeg ? (TJFLAG_ACCURATEDCT | TJFLAG_NOREALLOC)
                      : (TJFLAG_FASTDCT | TJFLAG_NOREALLOC))) << tjGetErrorStr();

    tjDestroy(jpeg_decoder);
  } else {
    // probably not jpeg...
    std::vector<char> vec_data(content.c_str(), content.c_str() + content_size);
    const int flag = color_mode < 0 ? CV_LOAD_IMAGE_GRAYSCALE :
       (color_mode > 0 ? CV_LOAD_IMAGE_COLOR : CV_LOAD_IMAGE_ANYCOLOR);
    cv_img = cv::imdecode(vec_data, flag);
    ch = cv_img.channels();
  }
  if (!cv_img.data) {
    LOG(ERROR) << "Could not decode datum";
  }
  return vector<int>{1, ch, cv_img.rows, cv_img.cols};
}

cv::Mat ReadImageToCVMat(const string& filename,
    const int height, const int width, const bool is_color) {
  cv::Mat cv_img;
  int cv_read_flag = (is_color ? CV_LOAD_IMAGE_COLOR :
    CV_LOAD_IMAGE_GRAYSCALE);
  cv::Mat cv_img_origin = cv::imread(filename, cv_read_flag);
  if (!cv_img_origin.data) {
    LOG(ERROR) << "Could not open or find file " << filename;
    return cv_img_origin;
  }
  if (height > 0 && width > 0) {
    cv::resize(cv_img_origin, cv_img, cv::Size(width, height));
  } else {
    cv_img = cv_img_origin;
  }
  return cv_img;
}

cv::Mat ReadImageToCVMat(const string& filename,
    const int height, const int width) {
  return ReadImageToCVMat(filename, height, width, true);
}

cv::Mat ReadImageToCVMat(const string& filename,
    const bool is_color) {
  return ReadImageToCVMat(filename, 0, 0, is_color);
}

cv::Mat ReadImageToCVMat(const string& filename) {
  return ReadImageToCVMat(filename, 0, 0, true);
}

// Do the file extension and encoding match?
static bool matchExt(const std::string & fn,
                     std::string en) {
  size_t p = fn.rfind('.');
  std::string ext = p != fn.npos ? fn.substr(p) : fn;
  std::transform(ext.begin(), ext.end(), ext.begin(), ::tolower);
  std::transform(en.begin(), en.end(), en.begin(), ::tolower);
  if ( ext == en )
    return true;
  if ( en == "jpg" && ext == "jpeg" )
    return true;
  return false;
}

bool ReadImageToDatum(const string& filename, const int label,
    const int height, const int width, const bool is_color,
    const std::string & encoding, Datum* datum) {
  cv::Mat cv_img = ReadImageToCVMat(filename, height, width, is_color);
  if (cv_img.data) {
    if (encoding.size()) {
      if ( (cv_img.channels() == 3) == is_color && !height && !width &&
          matchExt(filename, encoding) ) {
        return ReadFileToDatum(filename, label, datum);
      }
      std::vector<uchar> buf;
      cv::imencode("."+encoding, cv_img, buf);
      datum->set_data(std::string(reinterpret_cast<char*>(&buf[0]),
                      buf.size()));
      datum->set_label(label);
      datum->set_encoded(true);
      return true;
    }
    CVMatToDatum(cv_img, *datum);
    datum->set_label(label);
    return true;
  } else {
    return false;
  }
}

// tests only, TODO: clean
cv::Mat DecodeDatumToCVMatNative(const Datum& datum) {
  cv::Mat cv_img;
  DecodeDatumToCVMat(datum, 0, cv_img, false);
  return cv_img;
}

// tests only, TODO: clean
cv::Mat DecodeDatumToCVMat(const Datum& datum, bool is_color) {
  cv::Mat cv_img;
  DecodeDatumToCVMat(datum, is_color ? 1 : -1, cv_img, false);
  return cv_img;
}

// If Datum is encoded will decoded using DecodeDatumToCVMat and CVMatToDatum
// If Datum is not encoded will do nothing
bool DecodeDatumNative(Datum* datum) {
  if (datum->encoded()) {
    cv::Mat cv_img;
    DecodeDatumToCVMat(*datum, 0, cv_img, false);
    CVMatToDatum(cv_img, *datum);
    return true;
  } else {
    return false;
  }
}

bool DecodeDatum(Datum* datum, bool is_color) {
  if (datum->encoded()) {
    cv::Mat cv_img;
    DecodeDatumToCVMat(*datum, is_color ? 1 : 0, cv_img, false);
    CVMatToDatum(cv_img, *datum);
    return true;
  } else {
    return false;
  }
}

void CVMatToDatum(const cv::Mat& cv_img, Datum& datum) {
  const unsigned int img_channels = cv_img.channels();
  const unsigned int img_height = cv_img.rows;
  const unsigned int img_width = cv_img.cols;
  const unsigned int img_size = img_channels * img_height * img_width;
  CHECK_GT(img_channels, 0);
  CHECK_GT(img_height, 0);
  CHECK_GT(img_width, 0);
  string* buf = datum.release_data();
  if (buf == nullptr || buf->size() != img_size) {
    delete buf;
    buf = new string(img_size, 0);
  }
  unsigned char* buf_front = reinterpret_cast<unsigned char*>(&buf->front());
  // HWC -> CHW
  if (cv_img.depth() == CV_8U) {
    hwc2chw(img_channels, img_width, img_height, cv_img.ptr<unsigned char>(0), buf_front);
  } else if (cv_img.depth() == CV_32F) {
    hwc2chw(img_channels, img_width, img_height, cv_img.ptr<float>(0), buf_front);
  } else if (cv_img.depth() == CV_64F) {
    hwc2chw(img_channels, img_width, img_height, cv_img.ptr<double>(0), buf_front);
  }
  datum.set_allocated_data(buf);
  datum.set_channels(img_channels);
  datum.set_height(img_height);
  datum.set_width(img_width);
  datum.set_encoded(false);
}

}  // namespace caffe<|MERGE_RESOLUTION|>--- conflicted
+++ resolved
@@ -6,19 +6,9 @@
 #include <opencv2/highgui/highgui.hpp>
 #include <opencv2/imgproc/imgproc.hpp>
 #include <fstream>  // NOLINT(readability/streams)
-<<<<<<< HEAD
-#include <string>
-#include <vector>
 #include <turbojpeg.h>
 
 #include "caffe/blob.hpp"
-#include "caffe/common.hpp"
-#include "caffe/proto/caffe.pb.h"
-=======
-#include <turbojpeg.h>
-
-#include "caffe/blob.hpp"
->>>>>>> 1d61e1af
 #include "caffe/util/io.hpp"
 
 const int kProtoReadBytesLimit = INT_MAX;  // Max size of 2 GB minus 1 byte.
@@ -94,38 +84,6 @@
 }
 
 /**
-<<<<<<< HEAD
- * Decode Datum with JPEG to buffer
- * @param datum
- * @param color_mode -1 enforce gray, 0 deduce from datum, +1 enforce color
- * @param out
- */
-vector<int> DecodeJPEGToBuffer(const Datum& datum, int color_mode,
-    std::vector<unsigned char>& out) {
-  CHECK(datum.encoded()) << "Datum not encoded";
-  const std::string& jpg = datum.data();
-  CHECK(jpg[0] == 255 && jpg[1] == 216) << "Datum encoded not as JPEG, USE_OPENCV is required";
-  auto* jpg_data = reinterpret_cast<unsigned char*>(const_cast<char*>(jpg.data()));
-  size_t jpg_size = jpg.size();
-  int width, height, subsamp;
-
-  tjhandle jpeg_decoder = tjInitDecompress();
-  tjDecompressHeader2(jpeg_decoder, jpg_data, jpg_size, &width, &height, &subsamp);
-
-  const int ch = color_mode < 0 ? 1 : (color_mode > 0 ? 3 : datum.channels());
-  out.resize(ch * height * width);
-  CHECK_EQ(0, tjDecompress2(jpeg_decoder, jpg_data, jpg_size,
-      &out.front(), width, 0, height, ch == 3 ? TJPF_RGB :TJPF_GRAY,
-      TJFLAG_FASTDCT | TJFLAG_NOREALLOC)) << tjGetErrorStr();
-  tjDestroy(jpeg_decoder);
-  return vector<int>{1, ch, height, width};
-}
-
-#ifdef USE_OPENCV
-
-/**
-=======
->>>>>>> 1d61e1af
  * Decode Datum to cv::Mat
  * @param datum
  * @param color_mode -1 enforce gray, 0 deduce from datum, +1 enforce color
