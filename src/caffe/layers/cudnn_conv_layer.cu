--- conflicted
+++ resolved
@@ -85,12 +85,8 @@
       // Gradient w.r.t. weights.
       if (this->param_propagate_down_[0]) {
         const Dtype* bottom_data = bottom[i]->gpu_data();
-<<<<<<< HEAD
-        CUDNN_CHECK(cudnnConvolutionBackwardFilter_v2(handle_[1*this->group_ + g],
-=======
         CUDNN_CHECK(cudnnConvolutionBackwardFilter_v3(
               handle_[1*this->group_ + g],
->>>>>>> ffee0088
               cudnn::dataType<Dtype>::one,
               bottom_descs_[i], bottom_data + bottom_offset_ * g,
               top_descs_[i],    top_diff + top_offset_ * g,
@@ -107,12 +103,8 @@
           weight = this->blobs_[0]->gpu_data();
         }
         Dtype* bottom_diff = bottom[i]->mutable_gpu_diff();
-<<<<<<< HEAD
-        CUDNN_CHECK(cudnnConvolutionBackwardData_v2(handle_[2*this->group_ + g],
-=======
         CUDNN_CHECK(cudnnConvolutionBackwardData_v3(
               handle_[2*this->group_ + g],
->>>>>>> ffee0088
               cudnn::dataType<Dtype>::one,
               filter_desc_, weight + this->weight_offset_ * g,
               top_descs_[i], top_diff + top_offset_ * g,
