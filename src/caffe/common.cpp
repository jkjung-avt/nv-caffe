#include <boost/thread.hpp>
#include <glog/logging.h>
#include <cmath>
#include <cstdio>
#include <ctime>
#include <vector>

#include "caffe/common.hpp"
#include "caffe/util/rng.hpp"

namespace caffe {

// Make sure each thread can have different values.
static boost::thread_specific_ptr<Caffe> thread_instance_;


Caffe& Caffe::Get() {
  if (!thread_instance_.get()) {
    thread_instance_.reset(new Caffe());
  }
  return *(thread_instance_.get());
}

// random seeding
int64_t cluster_seedgen(void) {
  int64_t s, seed, pid;
  FILE* f = fopen("/dev/urandom", "rb");
  if (f && fread(&seed, 1, sizeof(seed), f) == sizeof(seed)) {
    fclose(f);
    return seed;
  }

  LOG(INFO) << "System entropy source not available, "
              "using fallback algorithm to generate seed instead.";
  if (f)
    fclose(f);

  pid = getpid();
  s = time(NULL);
  seed = std::abs(((s * 181) * ((pid - 83) * 359)) % 104729);
  return seed;
}


void GlobalInit(int* pargc, char*** pargv) {
  // Google flags.
  ::gflags::ParseCommandLineFlags(pargc, pargv, true);
  // Google logging.
  ::google::InitGoogleLogging(*(pargv)[0]);
  // Provide a backtrace on segfault.
  ::google::InstallFailureSignalHandler();
}

#ifdef CPU_ONLY  // CPU-only Caffe.

Caffe::Caffe()
    : random_generator_(), mode_(Caffe::CPU),
      solver_count_(1), root_solver_(true) { }

Caffe::~Caffe() { }

void Caffe::set_random_seed(const unsigned int seed) {
  // RNG seed
  Get().random_generator_.reset(new RNG(seed));
}

void Caffe::SetDevice(const int device_id) {
  NO_GPU;
}

void Caffe::DeviceQuery() {
  NO_GPU;
}

bool Caffe::CheckDevice(const int device_id) {
  NO_GPU;
  return false;
}

int Caffe::FindDevice(const int start_id) {
  NO_GPU;
  return -1;
}

class Caffe::RNG::Generator {
 public:
  Generator() : rng_(new caffe::rng_t(cluster_seedgen())) {}
  explicit Generator(unsigned int seed) : rng_(new caffe::rng_t(seed)) {}
  caffe::rng_t* rng() { return rng_.get(); }
 private:
  shared_ptr<caffe::rng_t> rng_;
};

Caffe::RNG::RNG() : generator_(new Generator()) { }

Caffe::RNG::RNG(unsigned int seed) : generator_(new Generator(seed)) { }

Caffe::RNG& Caffe::RNG::operator=(const RNG& other) {
  generator_ = other.generator_;
  return *this;
}

void* Caffe::RNG::generator() {
  return static_cast<void*>(generator_->rng());
}

#else  // Normal GPU + CPU Caffe.

Caffe::Caffe()
    : cublas_handle_(NULL), curand_generator_(NULL),
#ifdef USE_CUDNN
    cudnn_handle_(NULL),
#endif
    random_generator_(),
    mode_(Caffe::CPU), solver_count_(1), root_solver_(true) {
  // Try to create a cublas handler, and report an error if failed (but we will
  // keep the program running as one might just want to run CPU code).
  if (cublasCreate(&cublas_handle_) != CUBLAS_STATUS_SUCCESS) {
    LOG(ERROR) << "Cannot create Cublas handle. Cublas won't be available.";
  }
  // Try to create a curand handler.
  if (curandCreateGenerator(&curand_generator_, CURAND_RNG_PSEUDO_DEFAULT)
      != CURAND_STATUS_SUCCESS ||
      curandSetPseudoRandomGeneratorSeed(curand_generator_, cluster_seedgen())
      != CURAND_STATUS_SUCCESS) {
    LOG(ERROR) << "Cannot create Curand generator. Curand won't be available.";
  }
#ifdef USE_CUDNN
  if (cudnnCreate(&cudnn_handle_) != CUDNN_STATUS_SUCCESS) {
    LOG(ERROR) << "Cannot create cuDNN handle. cuDNN won't be available.";
  }
#endif
}

Caffe::~Caffe() {
  if (cublas_handle_) CUBLAS_CHECK(cublasDestroy(cublas_handle_));
  if (curand_generator_) {
    CURAND_CHECK(curandDestroyGenerator(curand_generator_));
  }
#ifdef USE_CUDNN
  if (cudnn_handle_) CUDNN_CHECK(cudnnDestroy(cudnn_handle_));
#endif
}

void Caffe::set_random_seed(const unsigned int seed) {
  // Curand seed
  static bool g_curand_availability_logged = false;
  if (Get().curand_generator_) {
    CURAND_CHECK(curandSetPseudoRandomGeneratorSeed(curand_generator(),
        seed));
    CURAND_CHECK(curandSetGeneratorOffset(curand_generator(), 0));
  } else {
    if (!g_curand_availability_logged) {
        LOG(ERROR) <<
            "Curand not available. Skipping setting the curand seed.";
        g_curand_availability_logged = true;
    }
  }
  // RNG seed
  Get().random_generator_.reset(new RNG(seed));
}

void Caffe::SetDevice(const int device_id) {
  int current_device;
  CUDA_CHECK(cudaGetDevice(&current_device));
  if (current_device == device_id) {
    return;
  }
  // The call to cudaSetDevice must come before any calls to Get, which
  // may perform initialization using the GPU.
  CUDA_CHECK(cudaSetDevice(device_id));
  if (Get().cublas_handle_) CUBLAS_CHECK(cublasDestroy(Get().cublas_handle_));
  if (Get().curand_generator_) {
    CURAND_CHECK(curandDestroyGenerator(Get().curand_generator_));
  }
  CUBLAS_CHECK(cublasCreate(&Get().cublas_handle_));
  CURAND_CHECK(curandCreateGenerator(&Get().curand_generator_,
      CURAND_RNG_PSEUDO_DEFAULT));
  CURAND_CHECK(curandSetPseudoRandomGeneratorSeed(Get().curand_generator_,
      cluster_seedgen()));
#ifdef USE_CUDNN
  if (Get().cudnn_handle_) CUDNN_CHECK(cudnnDestroy(Get().cudnn_handle_));
  CUDNN_CHECK(cudnnCreate(&Get().cudnn_handle_));
#endif
}

void Caffe::DeviceQuery() {
  cudaDeviceProp prop;
  int device;
  if (cudaSuccess != cudaGetDevice(&device)) {
    printf("No cuda device present.\n");
    return;
  }
  CUDA_CHECK(cudaGetDeviceProperties(&prop, device));
  LOG(INFO) << "Device id:                     " << device;
  LOG(INFO) << "Major revision number:         " << prop.major;
  LOG(INFO) << "Minor revision number:         " << prop.minor;
  LOG(INFO) << "Name:                          " << prop.name;
  LOG(INFO) << "Total global memory:           " << prop.totalGlobalMem;
  LOG(INFO) << "Total shared memory per block: " << prop.sharedMemPerBlock;
  LOG(INFO) << "Total registers per block:     " << prop.regsPerBlock;
  LOG(INFO) << "Warp size:                     " << prop.warpSize;
  LOG(INFO) << "Maximum memory pitch:          " << prop.memPitch;
  LOG(INFO) << "Maximum threads per block:     " << prop.maxThreadsPerBlock;
  LOG(INFO) << "Maximum dimension of block:    "
      << prop.maxThreadsDim[0] << ", " << prop.maxThreadsDim[1] << ", "
      << prop.maxThreadsDim[2];
  LOG(INFO) << "Maximum dimension of grid:     "
      << prop.maxGridSize[0] << ", " << prop.maxGridSize[1] << ", "
      << prop.maxGridSize[2];
  LOG(INFO) << "Clock rate:                    " << prop.clockRate;
  LOG(INFO) << "Total constant memory:         " << prop.totalConstMem;
  LOG(INFO) << "Texture alignment:             " << prop.textureAlignment;
  LOG(INFO) << "Concurrent copy and execution: "
      << (prop.deviceOverlap ? "Yes" : "No");
  LOG(INFO) << "Number of multiprocessors:     " << prop.multiProcessorCount;
  LOG(INFO) << "Kernel execution timeout:      "
      << (prop.kernelExecTimeoutEnabled ? "Yes" : "No");
  return;
}

<<<<<<< HEAD
bool Caffe::CheckDevice(const int device_id) {
  // This function checks the availability of GPU #device_id.
  // It attempts to create a context on the device by calling cudaFree(0).
  // cudaSetDevice() alone is not sufficient to check the availability.
  // It lazily records device_id, however, does not initialize a
  // context. So it does not know if the host thread has the permission to use
  // the device or not.
  //
  // In a shared environment where the devices are set to EXCLUSIVE_PROCESS
  // or EXCLUSIVE_THREAD mode, cudaSetDevice() returns cudaSuccess
  // even if the device is exclusively occupied by another process or thread.
  // Cuda operations that initialize the context are needed to check
  // the permission. cudaFree(0) is one of those with no side effect,
  // except the context initialization.
  bool r = ((cudaSuccess == cudaSetDevice(device_id)) &&
            (cudaSuccess == cudaFree(0)));
  // reset any error that may have occurred.
  cudaGetLastError();
  return r;
}

int Caffe::FindDevice(const int start_id) {
  // This function finds the first available device by checking devices with
  // ordinal from start_id to the highest available value. In the
  // EXCLUSIVE_PROCESS or EXCLUSIVE_THREAD mode, if it succeeds, it also
  // claims the device due to the initialization of the context.
  int count = 0;
  CUDA_CHECK(cudaGetDeviceCount(&count));
  for (int i = start_id; i < count; i++) {
    if (CheckDevice(i)) return i;
  }
  return -1;
}

=======
>>>>>>> cd18a08b
class Caffe::RNG::Generator {
 public:
  Generator() : rng_(new caffe::rng_t(cluster_seedgen())) {}
  explicit Generator(unsigned int seed) : rng_(new caffe::rng_t(seed)) {}
  caffe::rng_t* rng() { return rng_.get(); }
 private:
  shared_ptr<caffe::rng_t> rng_;
};

Caffe::RNG::RNG() : generator_(new Generator()) { }

Caffe::RNG::RNG(unsigned int seed) : generator_(new Generator(seed)) { }

Caffe::RNG& Caffe::RNG::operator=(const RNG& other) {
  generator_.reset(other.generator_.get());
  return *this;
}

void* Caffe::RNG::generator() {
  return static_cast<void*>(generator_->rng());
}

const char* cublasGetErrorString(cublasStatus_t error) {
  switch (error) {
  case CUBLAS_STATUS_SUCCESS:
    return "CUBLAS_STATUS_SUCCESS";
  case CUBLAS_STATUS_NOT_INITIALIZED:
    return "CUBLAS_STATUS_NOT_INITIALIZED";
  case CUBLAS_STATUS_ALLOC_FAILED:
    return "CUBLAS_STATUS_ALLOC_FAILED";
  case CUBLAS_STATUS_INVALID_VALUE:
    return "CUBLAS_STATUS_INVALID_VALUE";
  case CUBLAS_STATUS_ARCH_MISMATCH:
    return "CUBLAS_STATUS_ARCH_MISMATCH";
  case CUBLAS_STATUS_MAPPING_ERROR:
    return "CUBLAS_STATUS_MAPPING_ERROR";
  case CUBLAS_STATUS_EXECUTION_FAILED:
    return "CUBLAS_STATUS_EXECUTION_FAILED";
  case CUBLAS_STATUS_INTERNAL_ERROR:
    return "CUBLAS_STATUS_INTERNAL_ERROR";
#if CUDA_VERSION >= 6000
  case CUBLAS_STATUS_NOT_SUPPORTED:
    return "CUBLAS_STATUS_NOT_SUPPORTED";
#endif
#if CUDA_VERSION >= 6050
  case CUBLAS_STATUS_LICENSE_ERROR:
    return "CUBLAS_STATUS_LICENSE_ERROR";
#endif
  }
  return "Unknown cublas status";
}

const char* curandGetErrorString(curandStatus_t error) {
  switch (error) {
  case CURAND_STATUS_SUCCESS:
    return "CURAND_STATUS_SUCCESS";
  case CURAND_STATUS_VERSION_MISMATCH:
    return "CURAND_STATUS_VERSION_MISMATCH";
  case CURAND_STATUS_NOT_INITIALIZED:
    return "CURAND_STATUS_NOT_INITIALIZED";
  case CURAND_STATUS_ALLOCATION_FAILED:
    return "CURAND_STATUS_ALLOCATION_FAILED";
  case CURAND_STATUS_TYPE_ERROR:
    return "CURAND_STATUS_TYPE_ERROR";
  case CURAND_STATUS_OUT_OF_RANGE:
    return "CURAND_STATUS_OUT_OF_RANGE";
  case CURAND_STATUS_LENGTH_NOT_MULTIPLE:
    return "CURAND_STATUS_LENGTH_NOT_MULTIPLE";
  case CURAND_STATUS_DOUBLE_PRECISION_REQUIRED:
    return "CURAND_STATUS_DOUBLE_PRECISION_REQUIRED";
  case CURAND_STATUS_LAUNCH_FAILURE:
    return "CURAND_STATUS_LAUNCH_FAILURE";
  case CURAND_STATUS_PREEXISTING_FAILURE:
    return "CURAND_STATUS_PREEXISTING_FAILURE";
  case CURAND_STATUS_INITIALIZATION_FAILED:
    return "CURAND_STATUS_INITIALIZATION_FAILED";
  case CURAND_STATUS_ARCH_MISMATCH:
    return "CURAND_STATUS_ARCH_MISMATCH";
  case CURAND_STATUS_INTERNAL_ERROR:
    return "CURAND_STATUS_INTERNAL_ERROR";
  }
  return "Unknown curand status";
}

#endif  // CPU_ONLY

}  // namespace caffe
<|MERGE_RESOLUTION|>--- conflicted
+++ resolved
@@ -219,7 +219,6 @@
   return;
 }
 
-<<<<<<< HEAD
 bool Caffe::CheckDevice(const int device_id) {
   // This function checks the availability of GPU #device_id.
   // It attempts to create a context on the device by calling cudaFree(0).
@@ -253,9 +252,6 @@
   }
   return -1;
 }
-
-=======
->>>>>>> cd18a08b
 class Caffe::RNG::Generator {
  public:
   Generator() : rng_(new caffe::rng_t(cluster_seedgen())) {}
